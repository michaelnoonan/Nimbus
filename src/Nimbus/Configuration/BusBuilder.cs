﻿using System;
using System.Collections.Generic;
using System.Linq;
using System.Threading.Tasks;
using Microsoft.ServiceBus;
using Microsoft.ServiceBus.Messaging;
using Nimbus.Extensions;
using Nimbus.Infrastructure;
using Nimbus.Infrastructure.Commands;
using Nimbus.Infrastructure.Events;
using Nimbus.Infrastructure.RequestResponse;
using Nimbus.InfrastructureContracts;
using Nimbus.MessageContracts;
using Nimbus.PoisonMessages;

namespace Nimbus.Configuration
{
    public class BusBuilder
    {
        public BusBuilderConfiguration Configure()
        {
            return new BusBuilderConfiguration();
        }

        internal static Bus Build(BusBuilderConfiguration configuration)
        {
            var logger = configuration.Logger;

            logger.Debug("Constructing bus...");

            var replyQueueName = string.Format("InputQueue.{0}.{1}", configuration.ApplicationName, configuration.InstanceName);

            var namespaceManager = NamespaceManager.CreateFromConnectionString(configuration.ConnectionString);
            var versionInfo = namespaceManager.GetVersionInfo();

            var messagingFactory = MessagingFactory.CreateFromConnectionString(configuration.ConnectionString);

            var messagePumps = new List<IMessagePump>();

            var queueManager = new QueueManager(namespaceManager, messagingFactory, configuration.MaxDeliveryAttempts, logger);

            var clock = new SystemClock();
            var requestResponseCorrelator = new RequestResponseCorrelator(clock);

            var messageSenderFactory = new MessageSenderFactory(messagingFactory);
            var topicClientFactory = new TopicClientFactory(messagingFactory);
<<<<<<< HEAD
            var commandSender = new BusCommandSender(messageSenderFactory, clock);
            var requestSender = new BusRequestSender(messageSenderFactory, replyQueueName, requestResponseCorrelator, clock, configuration.DefaultTimeout);
            var multicastRequestSender = new BusMulticastRequestSender(topicClientFactory, replyQueueName, requestResponseCorrelator, clock);
            var eventSender = new BusEventSender(topicClientFactory);
=======
            var commandSender = new BusCommandSender(messageSenderFactory, configuration.CommandTypes);
            var requestSender = new BusRequestSender(messageSenderFactory, replyQueueName, requestResponseCorrelator, clock, configuration.DefaultTimeout, configuration.RequestTypes);
            var multicastRequestSender = new BusMulticastRequestSender(topicClientFactory, replyQueueName, requestResponseCorrelator, clock, configuration.MulticastEventHandlerTypes);
            var eventSender = new BusEventSender(topicClientFactory, configuration.EventTypes);
>>>>>>> 36412fd4

            if (configuration.Debugging.RemoveAllExistingNamespaceElements)
            {
                RemoveAllExistingNamespaceElements(namespaceManager, logger);
            }

            logger.Debug("Creating queues and topics");

            var queueCreationTasks =
                new[]
                {
                    Task.Run(() => CreateMyInputQueue(queueManager, replyQueueName, logger)),
                    Task.Run(() => CreateCommandQueues(configuration, queueManager, logger)),
                    Task.Run(() => CreateRequestQueues(configuration, queueManager, logger)),
                    Task.Run(() => CreateMulticastRequestTopics(configuration, queueManager, logger)),
                    Task.Run(() => CreateEventTopics(configuration, queueManager, logger))
                };
            Task.WaitAll(queueCreationTasks);
            logger.Debug("Queues and topics are all created.");

            logger.Debug("Creating message pumps and subscriptions.");
            var messagePumpCreationTasks =
                new[]
                {
                    Task.Run(() => CreateResponseMessagePump(configuration, messagingFactory, replyQueueName, requestResponseCorrelator, messagePumps, logger)),
                    Task.Run(() => CreateCommandMessagePumps(configuration, messagingFactory, messagePumps, logger)),
                    Task.Run(() => CreateRequestMessagePumps(configuration, messagingFactory, messagePumps, logger)),
                    Task.Run(() => CreateMulticastRequestMessagePumps(configuration, queueManager, messagingFactory, messagePumps, logger)),
                    Task.Run(() => CreateMulticastEventMessagePumps(configuration, queueManager, messagingFactory, messagePumps, logger)),
                    Task.Run(() => CreateCompetingEventMessagePumps(configuration, queueManager, messagingFactory, messagePumps, logger))
                };
            messagePumpCreationTasks.WaitAll();
            logger.Debug("Message pumps and subscriptions are all created.");

            var commandDeadLetterQueue = new DeadLetterQueue(queueManager);
            var requestDeadLetterQueue = new DeadLetterQueue(queueManager);
            var deadLetterQueues = new DeadLetterQueues(commandDeadLetterQueue, requestDeadLetterQueue);

            var bus = new Bus(commandSender, requestSender, multicastRequestSender, eventSender, messagePumps, deadLetterQueues);

            logger.Debug("Bus built. Job done!");

            return bus;
        }

        /// <summary>
        ///     Danger! Danger, Will Robinson!
        /// </summary>
        private static void RemoveAllExistingNamespaceElements(NamespaceManager namespaceManager, ILogger logger)
        {
            logger.Debug("Removing all existing namespace elements. IMPORTANT: This should only be done in your regression test suites.");

            var tasks = new List<Task>();
            var queuePaths = namespaceManager.GetQueues().Select(q => q.Path).ToArray();
            queuePaths
                .Do(queuePath => tasks.Add(Task.Run(() => namespaceManager.DeleteQueue(queuePath))))
                .Done();

            var topicPaths = namespaceManager.GetTopics().Select(t => t.Path).ToArray();
            topicPaths
                .Do(topicPath => tasks.Add(Task.Run(() => namespaceManager.DeleteTopic(topicPath))))
                .Done();

            tasks.WaitAll();
        }

        private static void CreateMyInputQueue(QueueManager queueManager, string replyQueueName, ILogger logger)
        {
            logger.Debug("Creating our own input queue ({0})", replyQueueName);

            queueManager.EnsureQueueExists(replyQueueName);
        }

        private static void CreateCommandQueues(BusBuilderConfiguration configuration, QueueManager queueManager, ILogger logger)
        {
            logger.Debug("Creating command queues");

            configuration.CommandTypes
                         .AsParallel()
                         .Do(queueManager.EnsureQueueExists)
                         .Done();
        }

        private static void CreateRequestQueues(BusBuilderConfiguration configuration, QueueManager queueManager, ILogger logger)
        {
            logger.Debug("Creating request queues");

            configuration.RequestTypes
                         .AsParallel()
                         .Do(queueManager.EnsureQueueExists)
                         .Done();
        }

        private static void CreateMulticastRequestTopics(BusBuilderConfiguration configuration, QueueManager queueManager, ILogger logger)
        {
            logger.Debug("Creating multicast request topics");

            configuration.RequestTypes
                         .AsParallel()
                         .Do(queueManager.EnsureTopicExists)
                         .Done();
        }

        private static void CreateEventTopics(BusBuilderConfiguration configuration, QueueManager queueManager, ILogger logger)
        {
            logger.Debug("Creating event topics");

            configuration.EventTypes
                         .AsParallel()
                         .Do(queueManager.EnsureTopicExists)
                         .Done();
        }

        private static void CreateResponseMessagePump(BusBuilderConfiguration configuration,
                                                      MessagingFactory messagingFactory,
                                                      string replyQueueName,
                                                      RequestResponseCorrelator requestResponseCorrelator,
                                                      ICollection<IMessagePump> messagePumps,
                                                      ILogger logger)
        {

            var responseMessagePump = new ResponseMessagePump(messagingFactory, replyQueueName, requestResponseCorrelator, configuration.Logger);
            messagePumps.Add(responseMessagePump);
        }

        private static void CreateCommandMessagePumps(BusBuilderConfiguration configuration, MessagingFactory messagingFactory, List<IMessagePump> messagePumps, ILogger logger)
        {
            logger.Debug("Creating command message pumps");

            var commandTypes = configuration.CommandHandlerTypes.SelectMany(ht => ht.GetGenericInterfacesClosing(typeof(IHandleCommand<>)))
                                .Select(gi => gi.GetGenericArguments().First())
                                .OrderBy(t => t.FullName)
                                .Distinct()
                                .ToArray();

            foreach (var commandType in commandTypes)
            {
                logger.Debug("Registering Message Pump for Command type {0}", commandType.Name);
                var pump = new CommandMessagePump(messagingFactory, configuration.CommandBroker, commandType, configuration.Logger);
                messagePumps.Add(pump);    
            }

        }

        private static void CreateRequestMessagePumps(BusBuilderConfiguration configuration, MessagingFactory messagingFactory, List<IMessagePump> messagePumps, ILogger logger)
        {
            logger.Debug("Creating request message pumps");


            var requestTypes = configuration.RequestHandlerTypes.SelectMany(ht => ht.GetGenericInterfacesClosing(typeof(IHandleRequest<,>)))
                                            .Select(gi => gi.GetGenericArguments().First())
                                            .OrderBy(t => t.FullName)
                                            .Distinct()
                                            .ToArray();

            foreach (var requestType in requestTypes)
            {
                logger.Debug("Registering Message Pump for Request type {0}", requestType.Name);
                var pump = new RequestMessagePump(messagingFactory, configuration.RequestBroker, requestType, configuration.Logger);
                messagePumps.Add(pump);
            }

  
        }

        private static void CreateMulticastRequestMessagePumps(BusBuilderConfiguration configuration,
                                                               QueueManager queueManager,
                                                               MessagingFactory messagingFactory,
                                                               List<IMessagePump> messagePumps,
                                                               ILogger logger)
        {
            logger.Debug("Creating multicast request message pumps");

            var requestTypes = configuration.RequestHandlerTypes.SelectMany(ht => ht.GetGenericInterfacesClosing(typeof (IHandleRequest<,>)))
                                            .Select(gi => gi.GetGenericArguments().First())
                                            .OrderBy(t => t.FullName)
                                            .Distinct()
                                            .ToArray();

            foreach (var requestType in requestTypes)
            {
                logger.Debug("Registering Message Pump for Multicast Request type {0}", requestType.Name);

                var applicationSharedSubscriptionName = String.Format("{0}", configuration.ApplicationName);
                queueManager.EnsureSubscriptionExists(requestType, applicationSharedSubscriptionName);

                var pump = new MulticastRequestMessagePump(messagingFactory,
                                                           configuration.MulticastRequestBroker,
                                                           requestType,
                                                           applicationSharedSubscriptionName,
                                                           configuration.Logger);
                messagePumps.Add(pump);
            }
        }

        private static void CreateMulticastEventMessagePumps(BusBuilderConfiguration configuration,
                                                             IQueueManager queueManager,
                                                             MessagingFactory messagingFactory,
                                                             ICollection<IMessagePump> messagePumps,
                                                             ILogger logger)
        {
            logger.Debug("Creating multicast event message pumps");

            var eventTypes = configuration.MulticastEventHandlerTypes.SelectMany(ht => ht.GetGenericInterfacesClosing(typeof (IHandleMulticastEvent<>)))
                                          .Select(gi => gi.GetGenericArguments().Single())
                                          .OrderBy(t => t.FullName)
                                          .Distinct()
                                          .ToArray();

            foreach (var eventType in eventTypes)
            {
                logger.Debug("Registering Message Pump for Event type {0}", eventType.Name);

                var myInstanceSubscriptionName = String.Format("{0}.{1}", configuration.InstanceName, configuration.ApplicationName);
                queueManager.EnsureSubscriptionExists(eventType, myInstanceSubscriptionName);
                var pump = new MulticastEventMessagePump(messagingFactory, configuration.MulticastEventBroker, eventType, myInstanceSubscriptionName, configuration.Logger);
                messagePumps.Add(pump);
            }
        }

        private static void CreateCompetingEventMessagePumps(BusBuilderConfiguration configuration,
                                                             IQueueManager queueManager,
                                                             MessagingFactory messagingFactory,
                                                             ICollection<IMessagePump> messagePumps,
                                                             ILogger logger)
        {
            logger.Debug("Creating competing event message pumps");

            var eventTypes = configuration.CompetingEventHandlerTypes.SelectMany(ht => ht.GetGenericInterfacesClosing(typeof (IHandleCompetingEvent<>)))
                                          .Select(gi => gi.GetGenericArguments().Single())
                                          .OrderBy(t => t.FullName)
                                          .Distinct()
                                          .ToArray();

            foreach (var eventType in eventTypes)
            {
                logger.Debug("Registering Message Pump for Competing Event type {0}", eventType.Name);

                var applicationSharedSubscriptionName = String.Format("{0}", configuration.ApplicationName);
                queueManager.EnsureSubscriptionExists(eventType, applicationSharedSubscriptionName);
                var pump = new CompetingEventMessagePump(messagingFactory, configuration.CompetingEventBroker, eventType, applicationSharedSubscriptionName, configuration.Logger);
                messagePumps.Add(pump);
            }
        }
    }
}<|MERGE_RESOLUTION|>--- conflicted
+++ resolved
@@ -44,17 +44,10 @@
 
             var messageSenderFactory = new MessageSenderFactory(messagingFactory);
             var topicClientFactory = new TopicClientFactory(messagingFactory);
-<<<<<<< HEAD
-            var commandSender = new BusCommandSender(messageSenderFactory, clock);
-            var requestSender = new BusRequestSender(messageSenderFactory, replyQueueName, requestResponseCorrelator, clock, configuration.DefaultTimeout);
-            var multicastRequestSender = new BusMulticastRequestSender(topicClientFactory, replyQueueName, requestResponseCorrelator, clock);
-            var eventSender = new BusEventSender(topicClientFactory);
-=======
             var commandSender = new BusCommandSender(messageSenderFactory, configuration.CommandTypes);
             var requestSender = new BusRequestSender(messageSenderFactory, replyQueueName, requestResponseCorrelator, clock, configuration.DefaultTimeout, configuration.RequestTypes);
             var multicastRequestSender = new BusMulticastRequestSender(topicClientFactory, replyQueueName, requestResponseCorrelator, clock, configuration.MulticastEventHandlerTypes);
             var eventSender = new BusEventSender(topicClientFactory, configuration.EventTypes);
->>>>>>> 36412fd4
 
             if (configuration.Debugging.RemoveAllExistingNamespaceElements)
             {
