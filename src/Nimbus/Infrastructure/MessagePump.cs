﻿using System;
using System.Threading;
using System.Threading.Tasks;
using Microsoft.ServiceBus.Messaging;
using Nimbus.Infrastructure.MessageSendersAndReceivers;
using Nimbus.InfrastructureContracts;

namespace Nimbus.Infrastructure
{
    internal class MessagePump : IMessagePump
    {
        private bool _haveBeenToldToStop;

<<<<<<< HEAD
        private readonly INimbusMessageReceiver _receiver;
        private readonly IMessageDispatcher _dispatcher;
        private readonly ILogger _logger;

        private Task _internalMessagePump;

        public MessagePump(INimbusMessageReceiver receiver, IMessageDispatcher dispatcher, ILogger logger)
        {
            _receiver = receiver;
            _dispatcher = dispatcher;
            _logger = logger;
=======
        protected readonly TimeSpan BatchTimeout = TimeSpan.FromMinutes(5);
        protected int BatchSize { get; private set; }

        protected MessagePump(ILogger logger, int batchSize)
        {
            BatchSize = batchSize;
            Logger = logger;
>>>>>>> 80960589
        }

        public async Task Start()
        {
            if (_internalMessagePump != null)
                throw new InvalidOperationException("Message pump either is already running or was previously running and has not completed shutting down.");

            _logger.Debug("Message pump for {0} starting...", _receiver);
            _internalMessagePump = Task.Run(() => InternalMessagePump());
            await _receiver.WaitUntilReady();
            _logger.Debug("Message pump for {0} started", _receiver);
        }

        public async Task Stop()
        {
            _logger.Debug("Message pump for {0} stopping...", _receiver);
            _haveBeenToldToStop = true;
            var internalMessagePump = _internalMessagePump;
            if (internalMessagePump == null) return;

            await internalMessagePump;
            _logger.Debug("Message pump for {0} stopped.", _receiver);
        }

        private async Task InternalMessagePump()
        {
            while (!_haveBeenToldToStop)
            {
                try
                {
                    BrokeredMessage message;
                    Exception exception = null;

                    try
                    {
                        message = await _receiver.Receive();
                        if (message == null) continue;
                    }
                    catch (TimeoutException)
                    {
                        continue;
                    }
                    catch (MessagingException exc)
                    {
                        _logger.Error(exc.Message, exc);
                        Thread.Sleep(TimeSpan.FromSeconds(1));
                        continue;
                    }

                    try
                    {
                        _logger.Debug("Dispatching message: {0} from {1}", message, message.ReplyTo);
                        await _dispatcher.Dispatch(message);
                        _logger.Debug("Dispatched message: {0} from {1}", message, message.ReplyTo);

                        _logger.Debug("Completing message {0}", message);
                        await message.CompleteAsync();
                        _logger.Debug("Completed message {0}", message);

                        continue;
                    }
                    catch (Exception exc)
                    {
                        exception = exc;
                    }

                    _logger.Error(exception, "Message dispatch failed");

                    _logger.Debug("Abandoning message {0} from {1}", message, message.ReplyTo);
                    await message.AbandonAsync(exception.ExceptionDetailsAsProperties());
                    _logger.Debug("Abandoned message {0} from {1}", message, message.ReplyTo);
                }
                catch (Exception exc)
                {
                    _logger.Error(exc, "Unhandled exception in message pump");
                }
            }
        }
    }
}<|MERGE_RESOLUTION|>--- conflicted
+++ resolved
@@ -2,6 +2,8 @@
 using System.Threading;
 using System.Threading.Tasks;
 using Microsoft.ServiceBus.Messaging;
+using Nimbus.Configuration;
+using Nimbus.Configuration.Settings;
 using Nimbus.Infrastructure.MessageSendersAndReceivers;
 using Nimbus.InfrastructureContracts;
 
@@ -11,27 +13,19 @@
     {
         private bool _haveBeenToldToStop;
 
-<<<<<<< HEAD
         private readonly INimbusMessageReceiver _receiver;
         private readonly IMessageDispatcher _dispatcher;
         private readonly ILogger _logger;
+        private readonly DefaultBatchSizeSetting _defaultBatchSize;
 
         private Task _internalMessagePump;
 
-        public MessagePump(INimbusMessageReceiver receiver, IMessageDispatcher dispatcher, ILogger logger)
+        public MessagePump(INimbusMessageReceiver receiver, IMessageDispatcher dispatcher, ILogger logger, DefaultBatchSizeSetting defaultBatchSize)
         {
             _receiver = receiver;
             _dispatcher = dispatcher;
             _logger = logger;
-=======
-        protected readonly TimeSpan BatchTimeout = TimeSpan.FromMinutes(5);
-        protected int BatchSize { get; private set; }
-
-        protected MessagePump(ILogger logger, int batchSize)
-        {
-            BatchSize = batchSize;
-            Logger = logger;
->>>>>>> 80960589
+            _defaultBatchSize = defaultBatchSize;
         }
 
         public async Task Start()
