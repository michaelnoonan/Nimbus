﻿<?xml version="1.0" encoding="utf-8"?>
<Project ToolsVersion="12.0" DefaultTargets="Build" xmlns="http://schemas.microsoft.com/developer/msbuild/2003">
  <Import Project="$(MSBuildExtensionsPath)\$(MSBuildToolsVersion)\Microsoft.Common.props" Condition="Exists('$(MSBuildExtensionsPath)\$(MSBuildToolsVersion)\Microsoft.Common.props')" />
  <PropertyGroup>
    <Configuration Condition=" '$(Configuration)' == '' ">Debug</Configuration>
    <Platform Condition=" '$(Platform)' == '' ">AnyCPU</Platform>
    <ProjectGuid>{5BAAC418-8993-48FB-994B-2F06A4B5A26B}</ProjectGuid>
    <OutputType>Library</OutputType>
    <AppDesignerFolder>Properties</AppDesignerFolder>
    <RootNamespace>Nimbus.IntegrationTests</RootNamespace>
    <AssemblyName>Nimbus.IntegrationTests</AssemblyName>
    <TargetFrameworkVersion>v4.5.1</TargetFrameworkVersion>
    <FileAlignment>512</FileAlignment>
    <TargetFrameworkProfile />
  </PropertyGroup>
  <PropertyGroup Condition=" '$(Configuration)|$(Platform)' == 'Debug|AnyCPU' ">
    <DebugSymbols>true</DebugSymbols>
    <DebugType>full</DebugType>
    <Optimize>false</Optimize>
    <OutputPath>bin\Debug\</OutputPath>
    <DefineConstants>DEBUG;TRACE</DefineConstants>
    <ErrorReport>prompt</ErrorReport>
    <WarningLevel>4</WarningLevel>
  </PropertyGroup>
  <PropertyGroup Condition=" '$(Configuration)|$(Platform)' == 'Release|AnyCPU' ">
    <DebugType>pdbonly</DebugType>
    <Optimize>true</Optimize>
    <OutputPath>bin\Release\</OutputPath>
    <DefineConstants>TRACE</DefineConstants>
    <ErrorReport>prompt</ErrorReport>
    <WarningLevel>4</WarningLevel>
  </PropertyGroup>
  <ItemGroup>
    <Reference Include="nunit.framework, Version=2.6.3.13283, Culture=neutral, PublicKeyToken=96d09a1eb7f44a77, processorArchitecture=MSIL">
      <SpecificVersion>False</SpecificVersion>
      <HintPath>..\..\packages\NUnit.2.6.3\lib\nunit.framework.dll</HintPath>
    </Reference>
    <Reference Include="Shouldly, Version=1.1.1.1, Culture=neutral, PublicKeyToken=6042cbcb05cbc941, processorArchitecture=MSIL">
      <SpecificVersion>False</SpecificVersion>
      <HintPath>..\..\packages\Shouldly.1.1.1.1\lib\35\Shouldly.dll</HintPath>
    </Reference>
    <Reference Include="System" />
    <Reference Include="System.Core" />
    <Reference Include="System.Xml.Linq" />
    <Reference Include="System.Data.DataSetExtensions" />
    <Reference Include="Microsoft.CSharp" />
    <Reference Include="System.Data" />
    <Reference Include="System.Xml" />
  </ItemGroup>
  <ItemGroup>
    <Compile Include="CommonResources.cs" />
    <Compile Include="Extensions\MemberInfoExtensions.cs" />
    <Compile Include="SpecificationFor.cs" />
    <Compile Include="TestHarnessBusFactory.cs" />
    <Compile Include="MethodCallCounter.cs" />
    <Compile Include="TestHarnessTypeProvider.cs" />
    <Compile Include="Conventions\AllIntegrationTests.cs" />
    <Compile Include="Conventions\AllTestsThatLookLikeTheyShouldBeDataDriven.cs" />
    <Compile Include="Tests\BusBuilderTests\Handlers\SomeCommandHandler.cs" />
    <Compile Include="Tests\BusBuilderTests\MessageContracts\SomeCommand.cs" />
    <Compile Include="Tests\BusBuilderTests\WhenStartingABusWithAnEndpointThatDoesNotExist.cs" />
    <Compile Include="Tests\BusBuilderTests\WhenCreatingMultipleBusInstancesPointedAtTheSameEndpoint.cs" />
    <Compile Include="Tests\ExceptionPropagationTests\MessageContracts\RequestThatWillThrow.cs" />
    <Compile Include="Tests\ExceptionPropagationTests\MessageContracts\RequestThatWillThrowResponse.cs" />
    <Compile Include="Tests\ExceptionPropagationTests\RequestHandlers\DemonstrationException.cs" />
    <Compile Include="Tests\ExceptionPropagationTests\RequestHandlers\RequestThatWillThrowHandler.cs" />
    <Compile Include="Tests\MulticastRequestResponseTests\MessageContracts\BlackBallRequest.cs" />
    <Compile Include="Tests\MulticastRequestResponseTests\MessageContracts\BlackBallResponse.cs" />
    <Compile Include="Tests\MulticastRequestResponseTests\MessageContracts\SomeRequestThatIsNotReturedByTheTypeProvider.cs" />
    <Compile Include="Tests\MulticastRequestResponseTests\RequestHandlers\GrumpyBlackBallRequestHandler.cs" />
    <Compile Include="Tests\MulticastRequestResponseTests\RequestHandlers\HappyBlackBallRequestHandler.cs" />
    <Compile Include="Tests\MulticastRequestResponseTests\RequestHandlers\SlowBlackBallRequestHandler.cs" />
    <Compile Include="Tests\MulticastRequestResponseTests\WhenPublishingAnEventThatIsNotReturedByTheTypeProvider.cs" />
    <Compile Include="Tests\MulticastRequestResponseTests\WhenSendingASixSecondMulticastRequest.cs" />
    <Compile Include="Tests\MulticastRequestResponseTests\WhenSendingATwoSecondMulticastRequest.cs" />
    <Compile Include="BusFactoryEnumerator.cs" />
    <Compile Include="TestForAllBuses.cs" />
    <Compile Include="Tests\SimpleCommandSendingTests\MessageContracts\SomeCommandThatHasNoHandler.cs" />
    <Compile Include="Tests\SimpleCommandSendingTests\MessageContracts\SomeCommandThatIsNotReturedByTheTypeProvider.cs" />
    <Compile Include="Tests\SimpleCommandSendingTests\WhenSendingACommandThatHasNoHandler.cs" />
    <Compile Include="Tests\SimpleCommandSendingTests\WhenSendingACommandThatIsNotReturedByTheTypeProvider.cs" />
    <Compile Include="Tests\SimplePubSubTests\MessageContracts\SomeEventThatIsNotReturedByTheTypeProvider.cs" />
    <Compile Include="Tests\SimplePubSubTests\MessageContracts\SomeEventWeDoNotHandle.cs" />
    <Compile Include="Tests\SimplePubSubTests\WhenPublishingAnEventThatIsNotHandled.cs" />
    <Compile Include="Tests\SimplePubSubTests\EventHandlers\SomeCompetingEventHandler.cs" />
    <Compile Include="Tests\SimplePubSubTests\MessageContracts\SomeEventWeHandleViaMulticastAndCompetition.cs" />
    <Compile Include="Tests\SimplePubSubTests\MessageContracts\SomeEventWeOnlyHandleViaCompetition.cs" />
    <Compile Include="Tests\SimplePubSubTests\WhenPublishingAnEventThatIsNotReturedByTheTypeProvider.cs" />
    <Compile Include="Tests\SimplePubSubTests\WhenPublishingAnEventThatWeHandleViaCompetitionAndMulticast.cs" />
    <Compile Include="Tests\SimplePubSubTests\WhenPublishingAnEventThatWeOnlyHandleViaCompetition.cs" />
    <Compile Include="Tests\ExceptionPropagationTests\WhenSendingARequestThatWillThrow.cs" />
    <Compile Include="Tests\SimpleRequestResponseTests\MessageContracts\SomeRequestThatIsNotReturedByTheTypeProvider.cs" />
    <Compile Include="Tests\SimpleRequestResponseTests\WhenSendingARequestThatIsNotReturedByTheTypeProvider.cs" />
    <Compile Include="Tests\ThroughputTests\Infrastructure\FakeBroker.cs" />
    <Compile Include="Tests\ThroughputTests\EventHandlers\GreedyHandler.cs" />
    <Compile Include="Tests\ThroughputTests\MessageContracts\BarCommand.cs" />
    <Compile Include="Tests\ThroughputTests\MessageContracts\BarEvent.cs" />
    <Compile Include="Tests\ThroughputTests\MessageContracts\BazEvent.cs" />
    <Compile Include="Tests\ThroughputTests\MessageContracts\BazCommand.cs" />
    <Compile Include="Tests\ThroughputTests\MessageContracts\FooCommand.cs" />
    <Compile Include="Tests\ThroughputTests\MessageContracts\FooEvent.cs" />
    <Compile Include="Tests\ThroughputTests\MessageContracts\QuxCommand.cs" />
    <Compile Include="Tests\ThroughputTests\MessageContracts\QuxEvent.cs" />
    <Compile Include="Tests\SimpleCommandSendingTests\MessageContracts\SomeCommand.cs" />
    <Compile Include="Tests\SimpleCommandSendingTests\CommandHandlers\SomeCommandHandler.cs" />
    <Compile Include="Tests\SimplePubSubTests\MessageContracts\SomeEventWeOnlyHandleViaMulticast.cs" />
    <Compile Include="Tests\SimplePubSubTests\EventHandlers\SomeMulticastEventHandler.cs" />
    <Compile Include="Tests\SimpleRequestResponseTests\MessageContracts\SomeRequest.cs" />
    <Compile Include="Tests\SimpleRequestResponseTests\RequestHandlers\SomeRequestHandler.cs" />
    <Compile Include="Tests\SimpleRequestResponseTests\MessageContracts\SomeResponse.cs" />
    <Compile Include="Tests\PoisonMessageTests\MessageContracts\TestCommand.cs" />
    <Compile Include="Tests\PoisonMessageTests\CommandHandlers\TestCommandHandler.cs" />
    <Compile Include="Extensions\TaskExtensions.cs" />
    <Compile Include="ThenAttribute.cs" />
    <Compile Include="Tests\PoisonMessageTests\WhenACommandFailsToBeHandledMoreThanNTimes.cs" />
    <Compile Include="Extensions\ThreadExtensions.cs" />
    <Compile Include="Tests\ThroughputTests\ThroughputSpecificationForBus.cs" />
    <Compile Include="Tests\ThroughputTests\WhenPublishingManyEventsOfDifferentTypes.cs" />
    <Compile Include="Tests\ThroughputTests\WhenSendingManyCommandsOfDifferentTypes.cs" />
    <Compile Include="Tests\ThroughputTests\WhenSendingManyCommandsOfTheSameType.cs" />
    <Compile Include="Tests\SimplePubSubTests\WhenPublishingAnEventThatWeOnlyHandleViaMulticast.cs" />
    <Compile Include="Tests\ThroughputTests\WhenPublishingManyEventsOfTheSameType.cs" />
    <Compile Include="Tests\SimpleCommandSendingTests\WhenSendingACommandOnTheBus.cs" />
    <Compile Include="Properties\AssemblyInfo.cs" />
    <Compile Include="Tests\SimpleRequestResponseTests\WhenSendingARequestOnTheBus.cs" />
  </ItemGroup>
  <ItemGroup>
    <None Include="packages.config" />
  </ItemGroup>
  <ItemGroup>
<<<<<<< HEAD
=======
    <ProjectReference Include="..\..\Nimbus.InfrastructureContracts\Nimbus.InfrastructureContracts.csproj">
      <Project>{D59397D3-F595-45AB-9BF8-4615C298545B}</Project>
      <Name>Nimbus.InfrastructureContracts</Name>
    </ProjectReference>
    <ProjectReference Include="..\Nimbus.IntegrationTests.Autofac\Nimbus.IntegrationTests.Autofac.csproj">
      <Project>{ebeb2241-1c54-43ef-b88e-dac0ed8b7f1b}</Project>
      <Name>Nimbus.IntegrationTests.Autofac</Name>
    </ProjectReference>
>>>>>>> cc8daa47
    <ProjectReference Include="..\Nimbus.IntegrationTests.InfrastructureContracts\Nimbus.IntegrationTests.InfrastructureContracts.csproj">
      <Project>{661699AC-929D-4F77-96A5-DE73F5B8E214}</Project>
      <Name>Nimbus.IntegrationTests.InfrastructureContracts</Name>
    </ProjectReference>
    <ProjectReference Include="..\..\Nimbus.MessageContracts\Nimbus.MessageContracts.csproj">
      <Project>{702A4F7E-97C5-4651-B704-65C6D0D70C1C}</Project>
      <Name>Nimbus.MessageContracts</Name>
    </ProjectReference>
    <ProjectReference Include="..\..\Nimbus\Nimbus.csproj">
      <Project>{1B793C01-E824-4449-B93D-277626B1791F}</Project>
      <Name>Nimbus</Name>
    </ProjectReference>
  </ItemGroup>
  <ItemGroup>
    <Service Include="{82A7F48D-3B50-4B1E-B82E-3ADA8210C358}" />
  </ItemGroup>
  <Import Project="$(MSBuildToolsPath)\Microsoft.CSharp.targets" />
  <!-- To modify your build process, add your task inside one of the targets below and uncomment it. 
       Other similar extension points exist, see Microsoft.Common.targets.
  <Target Name="BeforeBuild">
  </Target>
  <Target Name="AfterBuild">
  </Target>
  -->
</Project><|MERGE_RESOLUTION|>--- conflicted
+++ resolved
@@ -128,8 +128,6 @@
     <None Include="packages.config" />
   </ItemGroup>
   <ItemGroup>
-<<<<<<< HEAD
-=======
     <ProjectReference Include="..\..\Nimbus.InfrastructureContracts\Nimbus.InfrastructureContracts.csproj">
       <Project>{D59397D3-F595-45AB-9BF8-4615C298545B}</Project>
       <Name>Nimbus.InfrastructureContracts</Name>
@@ -138,7 +136,6 @@
       <Project>{ebeb2241-1c54-43ef-b88e-dac0ed8b7f1b}</Project>
       <Name>Nimbus.IntegrationTests.Autofac</Name>
     </ProjectReference>
->>>>>>> cc8daa47
     <ProjectReference Include="..\Nimbus.IntegrationTests.InfrastructureContracts\Nimbus.IntegrationTests.InfrastructureContracts.csproj">
       <Project>{661699AC-929D-4F77-96A5-DE73F5B8E214}</Project>
       <Name>Nimbus.IntegrationTests.InfrastructureContracts</Name>
